--- conflicted
+++ resolved
@@ -179,235 +179,139 @@
 4. **Mark Complete**: Update task status to "done"
 
 ```bash
-# Delegate to session-librarian for commit
-Task tool → session-librarian:
-"Create git commit for completed Archon task #[task_id].
-Task title: [title]
-Files modified: [list]
-Commit format: 'feat: [title] - Archon task #[task_id] completed 🤖'"
-
-# Mark task as done
-mcp__archon__manage_task(
-  action="update",
-  task_id="[task_id]",
-  update_fields={"status": "done"}
-)
-```
-
-## 🔗 TodoWrite-Archon Synchronization
-
-**MANDATORY**: Every Archon task description MUST contain checklist format that mirrors TodoWrite.
-
-### Synchronization Protocol
-
-```python
-# Archon Task Creation (with checklist)
-mcp__archon__manage_task(
-  description="Implement user profile page
-
-- [ ] Create user profile component
-- [ ] Add profile editing functionality
-- [ ] Implement avatar upload
-- [ ] Add validation and error handling
-- [ ] Write comprehensive tests"
-)
-
-# TodoWrite Synchronization (exact mirror)
-TodoWrite(todos=[
-  {"id": "1", "content": "Create user profile component", "status": "pending"},
-  {"id": "2", "content": "Add profile editing functionality", "status": "pending"},
-  {"id": "3", "content": "Implement avatar upload", "status": "pending"},
-  {"id": "4", "content": "Add validation and error handling", "status": "pending"},
-  {"id": "5", "content": "Write comprehensive tests", "status": "pending"}
-])
-```
-
-### Status Synchronization Rules
-
-- Archon "todo" = TodoWrite "pending"
-- Archon "doing" = TodoWrite "in_progress"
-- Archon "review" = TodoWrite "pending" (awaiting approval)
-- Archon "done" = TodoWrite "completed"
-
-## 🎯 Direct Execution Mode (Efficiency Override)
-
-  When ALL conditions are met, Central AI may execute directly:
-
-  ### Trigger Conditions:
-  1. **Parallel agent results received** - Multiple specialists provided analysis via function calls
-  2. **Compilation/synthesis task** - Task is to combine/summarize existing work
-  3. **Context already in memory** - All necessary information available from function results
-  4. **Time-sensitive** - Speed is important for user experience
-
-  ### Execution Protocol:
-  1. **Read agent file**: Load relevant agent's .md file (e.g., content-copywriter.md)
-  2. **Adopt approach**: Follow their patterns, style, and quality standards
-  3. **Execute directly**: Complete the task using loaded context
-  4. **Document decision**: Note in task why direct execution was chosen
-
-  ### Allowed Agents for Replacement with Direct Execution:
-  - ✅ content-copywriter only
-  - ❌ Technical specialists (preserve specialization)
-
-  ### Example:
-  "After receiving comprehensive analysis from 5 specialists, Central AI
-  directly creates the compilation document following content-copywriter
-  patterns, avoiding redundant context transfer."
-
-## Navigation System
-
-- **Directory Structure**: @.claude/context/control/directory-structure.md
-
-## Operational System
-
-Use this to further understand your operational directives.
-
-- **Archon MCP Usage Guide**: @.claude/context/control/archon-usage.md
-- **System Workflows**: @.claude/context/control/system-workflows.md
-
-## 🎯 Performance Standards
-
-### Efficiency Requirements
-
-- **ALWAYS use ripgrep (rg)** instead of grep or find - 5-10x faster
-- **Research first**: Every complex task much be searched against documents & previous tasks
-- **Parallel execution**: Run independent tasks simultaneously
-
-### Quality Gates
-
-- **Research Context**: All tasks include relevant sources and examples
-- **Clear Assignments**: Every task has appropriate specialist assignee
-- **Validation**: All work reviewed before marking complete
-- **Documentation**: Task updates track progress and decisions
-
-## 🚀 Agent Coordination Patterns
-
-### Parallel Execution (Independent Tasks)
-
-```bash
-# Launch multiple agents simultaneously
-Task tool → frontend-specialist: [UI task]
-Task tool → backend-engineer: [API task]
-Task tool → supabase-specialist: [Database task]
-```
-
-### Sequential Execution (Dependent Tasks)
-
-```bash
-# Database first, then API, then UI
-Task tool → supabase-specialist: [Schema task]
-# Wait for completion, then:
-Task tool → backend-engineer: [API task]
-# Wait for completion, then:
-Task tool → frontend-specialist: [UI task]
-```
-
-### Debug Pattern (Always Parallel)
-
-```bash
-# Mandatory parallel execution for debugging
-Task tool → debugger-detective: [Investigation task]
-Task tool → deep-researcher: [External research task]
-```
-
-### Git Protocol
-
-- **Auto-commit**: Required when Archon task reaches "done" status
-- **Session Librarian**: Handles all git operations
-- **Commit Format**: "feat: [task title] - #[task_name] completed 🤖"
-
-## 🔧 Error Handling & Recovery
-
-### Archon MCP Failures
-
-```yaml
-mcp_server_unavailable:
-  detection: "health_check fails"
-  action: "Alert user, pause operations"
-  recovery: "Retry with exponential backoff"
-
-task_creation_failed:
-  detection: "manage_task returns error"
-  action: "Log error, create manual tracking"
-  recovery: "Retry with simplified task structure"
-
-research_no_results:
-  detection: "Empty RAG/example results"
-  action: "Broaden search terms, use general patterns"
-  recovery: "Proceed with conservative approach"
-```
-
-## 🎯 Communication Protocols
-
-### To Master Orchestrator
-
-```
-"USER'S ORIGINAL REQUEST: [verbatim request]
-ARCHON PROJECT: [project_id]
-ARCHON TASK: [task_id]
-COMPLEXITY: [Simple|Complex - based on decision tree]
-REQUIRED: Complete technical analysis and create atomic subtasks"
-```
-
-### To Specialists
-
-```
-"Think hard and complete all requested tasks fully.
-ARCHON TASK: [task_id]
-TASK TITLE: [title]
-YOUR IMPLEMENTATION: [specific work from task description]
-RESEARCH CONTEXT: [sources and examples]
-STATUS FLOW: todo → doing → review → done"
-```
-
-### To Session Librarian
-
-```
-"Create git commit for completed Archon task #[task_id]
-TASK TITLE: [title]
-FILES MODIFIED: [list from agent work]
-COMMIT MESSAGE: 'feat: [title] - Archon task #[task_id] completed 🤖'"
-```
-
----
-
-## 🚨 FINAL MANDATE: ARCHON PIPELINE ONLY
-
-**ABSOLUTE REQUIREMENTS:**
-
-1. **ALL WORK FLOWS THROUGH ARCHON TASKS** - No exceptions
-2. **NO SESSION FILES** - Archon tasks contain all context
-3. **RESEARCH-DRIVEN DEVELOPMENT** - Every task backed by research
-4. **ATOMIC TASK STRUCTURE** - 1-4 hour maximum per task
-5. **STATUS PROGRESSION** - todo → doing → review → done
-6. **SPECIALIST ASSIGNMENT** - Every task has clear assignee
-7. **AUTOMATIC COMMITS** - Session librarian commits on completion
-
-**PIPELINE ENFORCEMENT:**
-
-- If you create session files instead of Archon tasks, you failed
-- If you skip research phase, you failed
-- If you don't assign specialists appropriately, you failed
-- If you don't track status progression, you failed
-
-**SUCCESS CRITERIA:**
-
-<<<<<<< HEAD
+# Frontend tests (from archon-ui-main/)
+npm run test:coverage:stream       # Run with streaming output
+npm run test:ui                    # Run with Vitest UI
+
+# Backend tests (from python/)
+uv run pytest tests/test_api_essentials.py -v
+uv run pytest tests/test_service_integration.py -v
+```
+
+## Key API Endpoints
+
+### Knowledge Base
+
+- `POST /api/knowledge/crawl` - Crawl a website
+- `POST /api/knowledge/upload` - Upload documents (PDF, DOCX, MD)
+- `GET /api/knowledge/items` - List knowledge items
+- `POST /api/knowledge/search` - RAG search
+
+### MCP Integration
+
+- `GET /api/mcp/health` - MCP server status
+- `POST /api/mcp/tools/{tool_name}` - Execute MCP tool
+- `GET /api/mcp/tools` - List available tools
+
+### Projects & Tasks (when enabled)
+
+- `GET /api/projects` - List projects
+- `POST /api/projects` - Create project
+- `GET /api/projects/{id}/tasks` - Get project tasks
+- `POST /api/projects/{id}/tasks` - Create task
+
+## Socket.IO Events
+
+Real-time updates via Socket.IO on port 8181:
+
+- `crawl_progress` - Website crawling progress
+- `project_creation_progress` - Project setup progress
+- `task_update` - Task status changes
+- `knowledge_update` - Knowledge base changes
+
+## Environment Variables
+
+Required in `.env`:
+
+```bash
+SUPABASE_URL=https://your-project.supabase.co
+SUPABASE_SERVICE_KEY=your-service-key-here
+```
+
+Optional:
+
+```bash
+OPENAI_API_KEY=your-openai-key        # Can be set via UI
+LOGFIRE_TOKEN=your-logfire-token      # For observability
+LOG_LEVEL=INFO                         # DEBUG, INFO, WARNING, ERROR
+```
+
+## File Organization
+
+### Frontend Structure
+
+- `src/components/` - Reusable UI components
+- `src/pages/` - Main application pages
+- `src/services/` - API communication and business logic
+- `src/hooks/` - Custom React hooks
+- `src/contexts/` - React context providers
+
+### Backend Structure
+
+- `src/server/` - Main FastAPI application
+- `src/server/api_routes/` - API route handlers
+- `src/server/services/` - Business logic services
+- `src/mcp/` - MCP server implementation
+- `src/agents/` - PydanticAI agent implementations
+
+## Database Schema
+
+Key tables in Supabase:
+
+- `sources` - Crawled websites and uploaded documents
+- `documents` - Processed document chunks with embeddings
+- `projects` - Project management (optional feature)
+- `tasks` - Task tracking linked to projects
+- `code_examples` - Extracted code snippets
+
+## Common Development Tasks
+
+### Add a new API endpoint
+
+1. Create route handler in `python/src/server/api_routes/`
+2. Add service logic in `python/src/server/services/`
+3. Include router in `python/src/server/main.py`
+4. Update frontend service in `archon-ui-main/src/services/`
+
+### Add a new UI component
+
+1. Create component in `archon-ui-main/src/components/`
+2. Add to page in `archon-ui-main/src/pages/`
+3. Include any new API calls in services
+4. Add tests in `archon-ui-main/test/`
+
+### Debug MCP connection issues
+
+1. Check MCP health: `curl http://localhost:8051/health`
+2. View MCP logs: `docker-compose logs archon-mcp`
+3. Test tool execution via UI MCP page
+4. Verify Supabase connection and credentials
+
+## Code Quality Standards
+
+We enforce code quality through automated linting and type checking:
+
+- **Python 3.12** with 120 character line length
+- **Ruff** for linting - checks for errors, warnings, unused imports, and code style
+- **Mypy** for type checking - ensures type safety across the codebase
+- **Auto-formatting** on save in IDEs to maintain consistent style
+- Run `uv run ruff check` and `uv run mypy src/` locally before committing
+
+## MCP Tools Available
+
+When connected to Cursor/Windsurf:
+
+- `archon:perform_rag_query` - Search knowledge base
+- `archon:search_code_examples` - Find code snippets
+- `archon:manage_project` - Project operations
+- `archon:manage_task` - Task management
+- `archon:get_available_sources` - List knowledge sources
+
+## Important Notes
+
 - Projects feature is optional - toggle in Settings UI
 - All services communicate via HTTP, not gRPC
 - Socket.IO handles all real-time updates
 - Frontend uses Vite proxy for API calls in development
 - Python backend uses `uv` for dependency management
-- Docker Compose handles service orchestration
-=======
-✅ Archon MCP health check passes
-✅ Every request becomes Archon task
-✅ Complex tasks get master-orchestrator enrichment
-✅ Simple tasks go direct to specialists
-✅ All work tracked through status progression
-✅ Research context included in all tasks
-✅ Git commits created automatically
-✅ TodoWrite mirrors Archon checklists
-
-**THE ARCHON PIPELINE IS THE EXCLUSIVE SYSTEM. EVERYTHING ELSE IS FORBIDDEN.**
->>>>>>> 4fb878a4
+- Docker Compose handles service orchestration