--- conflicted
+++ resolved
@@ -3,14 +3,10 @@
 .serena
 .claude/settings.local.json
 PRPs/local
-<<<<<<< HEAD
-/logs/
-=======
 
 # CLAUDE FAST FRAMEWORK (PRIVATE)
 .claude/
 CLAUDE.md
 
 # Personal modifications - keep private  
-ABDO_PERSONAL_MODIFICATIONS/
->>>>>>> 4fb878a4
+ABDO_PERSONAL_MODIFICATIONS/