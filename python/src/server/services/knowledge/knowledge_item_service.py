<<<<<<< HEAD
"""
Knowledge Item Service

Handles all knowledge item CRUD operations and data transformations.
"""

from typing import Any

from ...config.logfire_config import safe_logfire_error, safe_logfire_info


class KnowledgeItemService:
    """
    Service for managing knowledge items including listing, filtering, updating, and deletion.
    """

    def __init__(self, supabase_client):
        """
        Initialize the knowledge item service.

        Args:
            supabase_client: The Supabase client for database operations
        """
        self.supabase = supabase_client

    async def list_items(
        self,
        page: int = 1,
        per_page: int = 20,
        knowledge_type: str | None = None,
        search: str | None = None,
    ) -> dict[str, Any]:
        """
        List knowledge items with pagination and filtering.

        Args:
            page: Page number (1-based)
            per_page: Items per page
            knowledge_type: Filter by knowledge type
            search: Search term for filtering

        Returns:
            Dict containing items, pagination info, and total count
        """
        try:
            # Build the query with filters at database level for better performance
            query = self.supabase.from_("archon_sources").select("*")

            # Apply knowledge type filter at database level if provided
            if knowledge_type:
                query = query.eq("metadata->>knowledge_type", knowledge_type)

            # Apply search filter at database level if provided
            if search:
                search_pattern = f"%{search}%"
                query = query.or_(
                    f"title.ilike.{search_pattern},summary.ilike.{search_pattern},source_id.ilike.{search_pattern}"
                )

            # Get total count before pagination
            # Clone the query for counting
            count_query = self.supabase.from_("archon_sources").select(
                "*", count="exact", head=True
            )

            # Apply same filters to count query
            if knowledge_type:
                count_query = count_query.eq("metadata->>knowledge_type", knowledge_type)

            if search:
                search_pattern = f"%{search}%"
                count_query = count_query.or_(
                    f"title.ilike.{search_pattern},summary.ilike.{search_pattern},source_id.ilike.{search_pattern}"
                )

            count_result = count_query.execute()
            total = count_result.count if hasattr(count_result, "count") else 0

            # Apply pagination at database level
            start_idx = (page - 1) * per_page
            query = query.range(start_idx, start_idx + per_page - 1)

            # Execute query
            result = query.execute()
            sources = result.data if result.data else []

            # Get source IDs for batch queries
            source_ids = [source["source_id"] for source in sources]

            # Debug log source IDs
            safe_logfire_info(f"Source IDs for batch query: {source_ids}")

            # Batch fetch related data to avoid N+1 queries
            first_urls = {}
            code_example_counts = {}
            chunk_counts = {}

            if source_ids:
                # Batch fetch first URLs
                urls_result = (
                    self.supabase.from_("archon_crawled_pages")
                    .select("source_id, url")
                    .in_("source_id", source_ids)
                    .execute()
                )

                # Group URLs by source_id (take first one for each)
                for item in urls_result.data or []:
                    if item["source_id"] not in first_urls:
                        first_urls[item["source_id"]] = item["url"]

                # Get code example counts per source - NO CONTENT, just counts!
                # Fetch counts individually for each source
                for source_id in source_ids:
                    count_result = (
                        self.supabase.from_("archon_code_examples")
                        .select("id", count="exact", head=True)
                        .eq("source_id", source_id)
                        .execute()
                    )
                    code_example_counts[source_id] = (
                        count_result.count if hasattr(count_result, "count") else 0
                    )

                # Ensure all sources have a count (default to 0)
                for source_id in source_ids:
                    if source_id not in code_example_counts:
                        code_example_counts[source_id] = 0
                    chunk_counts[source_id] = 0  # Default to 0 to avoid timeout

                safe_logfire_info(f"Code example counts: {code_example_counts}")

            # Transform sources to items with batched data
            items = []
            for source in sources:
                source_id = source["source_id"]
                source_metadata = source.get("metadata", {})

                # Use batched data instead of individual queries
                first_page_url = first_urls.get(source_id, f"source://{source_id}")
                code_examples_count = code_example_counts.get(source_id, 0)
                chunks_count = chunk_counts.get(source_id, 0)

                # Determine source type
                source_type = self._determine_source_type(source_metadata, first_page_url)

                item = {
                    "id": source_id,
                    "title": source.get("title", source.get("summary", "Untitled")),
                    "url": first_page_url,
                    "source_id": source_id,
                    "code_examples": [{"count": code_examples_count}]
                    if code_examples_count > 0
                    else [],  # Minimal array just for count display
                    "metadata": {
                        "knowledge_type": source_metadata.get("knowledge_type", "technical"),
                        "tags": source_metadata.get("tags", []),
                        "source_type": source_type,
                        "status": "active",
                        "description": source_metadata.get(
                            "description", source.get("summary", "")
                        ),
                        "chunks_count": chunks_count,
                        "word_count": source.get("total_word_count", 0),
                        "estimated_pages": round(source.get("total_word_count", 0) / 250, 1),
                        "pages_tooltip": f"{round(source.get('total_word_count', 0) / 250, 1)} pages (≈ {source.get('total_word_count', 0):,} words)",
                        "last_scraped": source.get("updated_at"),
                        "file_name": source_metadata.get("file_name"),
                        "file_type": source_metadata.get("file_type"),
                        "update_frequency": source_metadata.get("update_frequency", 7),
                        "code_examples_count": code_examples_count,
                        **source_metadata,
                    },
                    "created_at": source.get("created_at"),
                    "updated_at": source.get("updated_at"),
                }
                items.append(item)

            safe_logfire_info(
                f"Knowledge items retrieved | total={total} | page={page} | filtered_count={len(items)}"
            )

            return {
                "items": items,
                "total": total,
                "page": page,
                "per_page": per_page,
                "pages": (total + per_page - 1) // per_page,
            }

        except Exception as e:
            safe_logfire_error(f"Failed to list knowledge items | error={str(e)}")
            raise

    async def get_item(self, source_id: str) -> dict[str, Any] | None:
        """
        Get a single knowledge item by source ID.

        Args:
            source_id: The source ID to retrieve

        Returns:
            Knowledge item dict or None if not found
        """
        try:
            safe_logfire_info(f"Getting knowledge item | source_id={source_id}")

            # Get the source record
            result = (
                self.supabase.from_("archon_sources")
                .select("*")
                .eq("source_id", source_id)
                .single()
                .execute()
            )

            if not result.data:
                return None

            # Transform the source to item format
            item = await self._transform_source_to_item(result.data)
            return item

        except Exception as e:
            safe_logfire_error(
                f"Failed to get knowledge item | error={str(e)} | source_id={source_id}"
            )
            return None

    async def update_item(
        self, source_id: str, updates: dict[str, Any]
    ) -> tuple[bool, dict[str, Any]]:
        """
        Update a knowledge item's metadata.

        Args:
            source_id: The source ID to update
            updates: Dictionary of fields to update

        Returns:
            Tuple of (success, result)
        """
        try:
            safe_logfire_info(
                f"Updating knowledge item | source_id={source_id} | updates={updates}"
            )

            # Prepare update data
            update_data = {}

            # Handle title updates
            if "title" in updates:
                update_data["title"] = updates["title"]

            # Handle metadata updates
            metadata_fields = [
                "description",
                "knowledge_type",
                "tags",
                "status",
                "update_frequency",
                "group_name",
            ]
            metadata_updates = {k: v for k, v in updates.items() if k in metadata_fields}

            if metadata_updates:
                # Get current metadata
                current_response = (
                    self.supabase.table("archon_sources")
                    .select("metadata")
                    .eq("source_id", source_id)
                    .execute()
                )
                if current_response.data:
                    current_metadata = current_response.data[0].get("metadata", {})
                    current_metadata.update(metadata_updates)
                    update_data["metadata"] = current_metadata
                else:
                    update_data["metadata"] = metadata_updates

            # Perform the update
            result = (
                self.supabase.table("archon_sources")
                .update(update_data)
                .eq("source_id", source_id)
                .execute()
            )

            if result.data:
                safe_logfire_info(f"Knowledge item updated successfully | source_id={source_id}")
                return True, {
                    "success": True,
                    "message": f"Successfully updated knowledge item {source_id}",
                    "source_id": source_id,
                }
            else:
                safe_logfire_error(f"Knowledge item not found | source_id={source_id}")
                return False, {"error": f"Knowledge item {source_id} not found"}

        except Exception as e:
            safe_logfire_error(
                f"Failed to update knowledge item | error={str(e)} | source_id={source_id}"
            )
            return False, {"error": str(e)}

    async def get_available_sources(self) -> dict[str, Any]:
        """
        Get all available sources with their details.

        Returns:
            Dict containing sources list and count
        """
        try:
            # Query the sources table
            result = self.supabase.from_("archon_sources").select("*").order("source_id").execute()

            # Format the sources
            sources = []
            if result.data:
                for source in result.data:
                    sources.append({
                        "source_id": source.get("source_id"),
                        "title": source.get("title", source.get("summary", "Untitled")),
                        "summary": source.get("summary"),
                        "metadata": source.get("metadata", {}),
                        "total_words": source.get("total_words", source.get("total_word_count", 0)),
                        "update_frequency": source.get("update_frequency", 7),
                        "created_at": source.get("created_at"),
                        "updated_at": source.get("updated_at", source.get("created_at")),
                    })

            return {"success": True, "sources": sources, "count": len(sources)}

        except Exception as e:
            safe_logfire_error(f"Failed to get available sources | error={str(e)}")
            return {"success": False, "error": str(e), "sources": [], "count": 0}

    async def _get_all_sources(self) -> list[dict[str, Any]]:
        """Get all sources from the database."""
        result = await self.get_available_sources()
        return result.get("sources", [])

    async def _transform_source_to_item(self, source: dict[str, Any]) -> dict[str, Any]:
        """
        Transform a source record into a knowledge item with enriched data.

        Args:
            source: The source record from database

        Returns:
            Transformed knowledge item
        """
        source_metadata = source.get("metadata", {})
        source_id = source["source_id"]

        # Get first page URL
        first_page_url = await self._get_first_page_url(source_id)

        # Determine source type
        source_type = self._determine_source_type(source_metadata, first_page_url)

        # Get code examples
        code_examples = await self._get_code_examples(source_id)

        return {
            "id": source_id,
            "title": source.get("title", source.get("summary", "Untitled")),
            "url": first_page_url,
            "source_id": source_id,
            "code_examples": code_examples,
            "metadata": {
                # Spread source_metadata first, then override with computed values
                **source_metadata,
                "knowledge_type": source_metadata.get("knowledge_type", "technical"),
                "tags": source_metadata.get("tags", []),
                "source_type": source_type,  # This should be the correctly determined source_type
                "status": "active",
                "description": source_metadata.get("description", source.get("summary", "")),
                "chunks_count": await self._get_chunks_count(source_id),  # Get actual chunk count
                "word_count": source.get("total_words", 0),
                "estimated_pages": round(
                    source.get("total_words", 0) / 250, 1
                ),  # Average book page = 250 words
                "pages_tooltip": f"{round(source.get('total_words', 0) / 250, 1)} pages (≈ {source.get('total_words', 0):,} words)",
                "last_scraped": source.get("updated_at"),
                "file_name": source_metadata.get("file_name"),
                "file_type": source_metadata.get("file_type"),
                "update_frequency": source.get("update_frequency", 7),
                "code_examples_count": len(code_examples),
            },
            "created_at": source.get("created_at"),
            "updated_at": source.get("updated_at"),
        }

    async def _get_first_page_url(self, source_id: str) -> str:
        """Get the first page URL for a source."""
        try:
            pages_response = (
                self.supabase.from_("archon_crawled_pages")
                .select("url")
                .eq("source_id", source_id)
                .limit(1)
                .execute()
            )

            if pages_response.data:
                return pages_response.data[0].get("url", f"source://{source_id}")

        except Exception:
            pass

        return f"source://{source_id}"

    async def _get_code_examples(self, source_id: str) -> list[dict[str, Any]]:
        """Get code examples for a source."""
        try:
            code_examples_response = (
                self.supabase.from_("archon_code_examples")
                .select("id, content, summary, metadata")
                .eq("source_id", source_id)
                .execute()
            )

            return code_examples_response.data if code_examples_response.data else []

        except Exception:
            return []

    def _determine_source_type(self, metadata: dict[str, Any], url: str) -> str:
        """Determine the source type from metadata or URL pattern."""
        stored_source_type = metadata.get("source_type")
        if stored_source_type:
            return stored_source_type

        # Legacy fallback - check URL pattern
        return "file" if url.startswith("file://") else "url"

    def _filter_by_search(self, items: list[dict[str, Any]], search: str) -> list[dict[str, Any]]:
        """Filter items by search term."""
        search_lower = search.lower()
        return [
            item
            for item in items
            if search_lower in item["title"].lower()
            or search_lower in item["metadata"].get("description", "").lower()
            or any(search_lower in tag.lower() for tag in item["metadata"].get("tags", []))
        ]

    def _filter_by_knowledge_type(
        self, items: list[dict[str, Any]], knowledge_type: str
    ) -> list[dict[str, Any]]:
        """Filter items by knowledge type."""
        return [item for item in items if item["metadata"].get("knowledge_type") == knowledge_type]

    async def _get_chunks_count(self, source_id: str) -> int:
        """Get the actual number of chunks for a source."""
        try:
            # Count the actual rows in crawled_pages for this source
            result = (
                self.supabase.table("archon_crawled_pages")
                .select("*", count="exact")
                .eq("source_id", source_id)
                .execute()
            )

            # Return the count of pages (chunks)
            return result.count if result.count else 0

        except Exception as e:
            # If we can't get chunk count, return 0
            safe_logfire_info(f"Failed to get chunk count for {source_id}: {e}")
            return 0
=======
"""
Knowledge Item Service

Handles all knowledge item CRUD operations and data transformations.
"""

from typing import Any

from ...config.logfire_config import safe_logfire_error, safe_logfire_info


class KnowledgeItemService:
    """
    Service for managing knowledge items including listing, filtering, updating, and deletion.
    """

    def __init__(self, supabase_client):
        """
        Initialize the knowledge item service.

        Args:
            supabase_client: The Supabase client for database operations
        """
        self.supabase = supabase_client

    async def list_items(
        self,
        page: int = 1,
        per_page: int = 20,
        knowledge_type: str | None = None,
        search: str | None = None,
    ) -> dict[str, Any]:
        """
        List knowledge items with pagination and filtering.

        Args:
            page: Page number (1-based)
            per_page: Items per page
            knowledge_type: Filter by knowledge type
            search: Search term for filtering

        Returns:
            Dict containing items, pagination info, and total count
        """
        try:
            # Build the query with filters at database level for better performance
            query = self.supabase.from_("archon_sources").select("*")

            # Apply knowledge type filter at database level if provided
            if knowledge_type:
                query = query.eq("metadata->>knowledge_type", knowledge_type)

            # Apply search filter at database level if provided
            if search:
                search_pattern = f"%{search}%"
                query = query.or_(
                    f"title.ilike.{search_pattern},summary.ilike.{search_pattern},source_id.ilike.{search_pattern}"
                )

            # Get total count before pagination
            # Clone the query for counting
            count_query = self.supabase.from_("archon_sources").select(
                "*", count="exact", head=True
            )

            # Apply same filters to count query
            if knowledge_type:
                count_query = count_query.eq("metadata->>knowledge_type", knowledge_type)

            if search:
                search_pattern = f"%{search}%"
                count_query = count_query.or_(
                    f"title.ilike.{search_pattern},summary.ilike.{search_pattern},source_id.ilike.{search_pattern}"
                )

            count_result = count_query.execute()
            total = count_result.count if hasattr(count_result, "count") else 0

            # Apply pagination at database level
            start_idx = (page - 1) * per_page
            query = query.range(start_idx, start_idx + per_page - 1)

            # Execute query
            result = query.execute()
            sources = result.data if result.data else []

            # Get source IDs for batch queries
            source_ids = [source["source_id"] for source in sources]

            # Debug log source IDs
            safe_logfire_info(f"Source IDs for batch query: {source_ids}")

            # Batch fetch related data to avoid N+1 queries
            first_urls = {}
            code_example_counts = {}
            chunk_counts = {}

            if source_ids:
                # Batch fetch first URLs
                urls_result = (
                    self.supabase.from_("archon_crawled_pages")
                    .select("source_id, url")
                    .in_("source_id", source_ids)
                    .execute()
                )

                # Group URLs by source_id (take first one for each)
                for item in urls_result.data or []:
                    if item["source_id"] not in first_urls:
                        first_urls[item["source_id"]] = item["url"]

                # Get code example counts per source - NO CONTENT, just counts!
                # Fetch counts individually for each source
                for source_id in source_ids:
                    count_result = (
                        self.supabase.from_("archon_code_examples")
                        .select("id", count="exact", head=True)
                        .eq("source_id", source_id)
                        .execute()
                    )
                    code_example_counts[source_id] = (
                        count_result.count if hasattr(count_result, "count") else 0
                    )

                # Ensure all sources have a count (default to 0)
                for source_id in source_ids:
                    if source_id not in code_example_counts:
                        code_example_counts[source_id] = 0
                    chunk_counts[source_id] = 0  # Default to 0 to avoid timeout

                safe_logfire_info(f"Code example counts: {code_example_counts}")

            # Transform sources to items with batched data
            items = []
            for source in sources:
                source_id = source["source_id"]
                source_metadata = source.get("metadata", {})

                # Use batched data instead of individual queries
                first_page_url = first_urls.get(source_id, f"source://{source_id}")
                code_examples_count = code_example_counts.get(source_id, 0)
                chunks_count = chunk_counts.get(source_id, 0)

                # Determine source type from metadata or URL pattern
                source_type = source_metadata.get("source_type")
                if not source_type:
                    # Fallback: determine from URL pattern
                    if first_page_url.startswith("folder://"):
                        source_type = "folder"
                    elif first_page_url.startswith("file://") or first_page_url.startswith("source://"):
                        source_type = "file"
                    else:
                        source_type = "url"

                item = {
                    "id": source_id,
                    "title": source.get("title", source.get("summary", "Untitled")),
                    "url": first_page_url,
                    "source_id": source_id,
                    "code_examples": [{"count": code_examples_count}]
                    if code_examples_count > 0
                    else [],  # Minimal array just for count display
                    "metadata": {
                        **source_metadata,  # Include all metadata first
                        "knowledge_type": source_metadata.get("knowledge_type", "technical"),
                        "tags": source_metadata.get("tags", []),
                        "source_type": source_type,  # Override with our determined source_type
                        "status": "active",
                        "description": source_metadata.get(
                            "description", source.get("summary", "")
                        ),
                        "chunks_count": chunks_count,
                        "word_count": source.get("total_word_count", 0),
                        "estimated_pages": round(source.get("total_word_count", 0) / 250, 1),
                        "pages_tooltip": f"{round(source.get('total_word_count', 0) / 250, 1)} pages (≈ {source.get('total_word_count', 0):,} words)",
                        "last_scraped": source.get("updated_at"),
                        "file_name": source_metadata.get("file_name"),
                        "file_type": source_metadata.get("file_type"),
                        "update_frequency": source_metadata.get("update_frequency", 7),
                        "code_examples_count": code_examples_count,
                    },
                    "created_at": source.get("created_at"),
                    "updated_at": source.get("updated_at"),
                }
                items.append(item)

            safe_logfire_info(
                f"Knowledge items retrieved | total={total} | page={page} | filtered_count={len(items)}"
            )

            return {
                "items": items,
                "total": total,
                "page": page,
                "per_page": per_page,
                "pages": (total + per_page - 1) // per_page,
            }

        except Exception as e:
            safe_logfire_error(f"Failed to list knowledge items | error={str(e)}")
            raise

    async def get_item(self, source_id: str) -> dict[str, Any] | None:
        """
        Get a single knowledge item by source ID.

        Args:
            source_id: The source ID to retrieve

        Returns:
            Knowledge item dict or None if not found
        """
        try:
            safe_logfire_info(f"Getting knowledge item | source_id={source_id}")

            # Get the source record
            result = (
                self.supabase.from_("archon_sources")
                .select("*")
                .eq("source_id", source_id)
                .single()
                .execute()
            )

            if not result.data:
                return None

            # Transform the source to item format
            item = await self._transform_source_to_item(result.data)
            return item

        except Exception as e:
            safe_logfire_error(
                f"Failed to get knowledge item | error={str(e)} | source_id={source_id}"
            )
            return None

    async def update_item(
        self, source_id: str, updates: dict[str, Any]
    ) -> tuple[bool, dict[str, Any]]:
        """
        Update a knowledge item's metadata.

        Args:
            source_id: The source ID to update
            updates: Dictionary of fields to update

        Returns:
            Tuple of (success, result)
        """
        try:
            safe_logfire_info(
                f"Updating knowledge item | source_id={source_id} | updates={updates}"
            )

            # Prepare update data
            update_data = {}

            # Handle title updates
            if "title" in updates:
                update_data["title"] = updates["title"]

            # Handle metadata updates
            metadata_fields = [
                "description",
                "knowledge_type",
                "tags",
                "status",
                "update_frequency",
                "group_name",
            ]
            metadata_updates = {k: v for k, v in updates.items() if k in metadata_fields}

            if metadata_updates:
                # Get current metadata
                current_response = (
                    self.supabase.table("archon_sources")
                    .select("metadata")
                    .eq("source_id", source_id)
                    .execute()
                )
                if current_response.data:
                    current_metadata = current_response.data[0].get("metadata", {})
                    current_metadata.update(metadata_updates)
                    update_data["metadata"] = current_metadata
                else:
                    update_data["metadata"] = metadata_updates

            # Perform the update
            result = (
                self.supabase.table("archon_sources")
                .update(update_data)
                .eq("source_id", source_id)
                .execute()
            )

            if result.data:
                safe_logfire_info(f"Knowledge item updated successfully | source_id={source_id}")
                return True, {
                    "success": True,
                    "message": f"Successfully updated knowledge item {source_id}",
                    "source_id": source_id,
                }
            else:
                safe_logfire_error(f"Knowledge item not found | source_id={source_id}")
                return False, {"error": f"Knowledge item {source_id} not found"}

        except Exception as e:
            safe_logfire_error(
                f"Failed to update knowledge item | error={str(e)} | source_id={source_id}"
            )
            return False, {"error": str(e)}

    async def get_available_sources(self) -> dict[str, Any]:
        """
        Get all available sources with their details.

        Returns:
            Dict containing sources list and count
        """
        try:
            # Query the sources table
            result = self.supabase.from_("archon_sources").select("*").order("source_id").execute()

            # Format the sources
            sources = []
            if result.data:
                for source in result.data:
                    sources.append({
                        "source_id": source.get("source_id"),
                        "title": source.get("title", source.get("summary", "Untitled")),
                        "summary": source.get("summary"),
                        "metadata": source.get("metadata", {}),
                        "total_words": source.get("total_words", source.get("total_word_count", 0)),
                        "update_frequency": source.get("update_frequency", 7),
                        "created_at": source.get("created_at"),
                        "updated_at": source.get("updated_at", source.get("created_at")),
                    })

            return {"success": True, "sources": sources, "count": len(sources)}

        except Exception as e:
            safe_logfire_error(f"Failed to get available sources | error={str(e)}")
            return {"success": False, "error": str(e), "sources": [], "count": 0}

    async def _get_all_sources(self) -> list[dict[str, Any]]:
        """Get all sources from the database."""
        result = await self.get_available_sources()
        return result.get("sources", [])

    async def _transform_source_to_item(self, source: dict[str, Any]) -> dict[str, Any]:
        """
        Transform a source record into a knowledge item with enriched data.

        Args:
            source: The source record from database

        Returns:
            Transformed knowledge item
        """
        source_metadata = source.get("metadata", {})
        source_id = source["source_id"]

        # Get first page URL
        first_page_url = await self._get_first_page_url(source_id)

        # Determine source type
        source_type = self._determine_source_type(source_metadata, first_page_url)

        # Get code examples
        code_examples = await self._get_code_examples(source_id)

        return {
            "id": source_id,
            "title": source.get("title", source.get("summary", "Untitled")),
            "url": first_page_url,
            "source_id": source_id,
            "code_examples": code_examples,
            "metadata": {
                "knowledge_type": source_metadata.get("knowledge_type", "technical"),
                "tags": source_metadata.get("tags", []),
                "source_type": source_type,
                "status": "active",
                "description": source_metadata.get("description", source.get("summary", "")),
                "chunks_count": await self._get_chunks_count(source_id),  # Get actual chunk count
                "word_count": source.get("total_words", 0),
                "estimated_pages": round(
                    source.get("total_words", 0) / 250, 1
                ),  # Average book page = 250 words
                "pages_tooltip": f"{round(source.get('total_words', 0) / 250, 1)} pages (≈ {source.get('total_words', 0):,} words)",
                "last_scraped": source.get("updated_at"),
                "file_name": source_metadata.get("file_name"),
                "file_type": source_metadata.get("file_type"),
                "update_frequency": source.get("update_frequency", 7),
                "code_examples_count": len(code_examples),
                **source_metadata,
            },
            "created_at": source.get("created_at"),
            "updated_at": source.get("updated_at"),
        }

    async def _get_first_page_url(self, source_id: str) -> str:
        """Get the first page URL for a source."""
        try:
            pages_response = (
                self.supabase.from_("archon_crawled_pages")
                .select("url")
                .eq("source_id", source_id)
                .limit(1)
                .execute()
            )

            if pages_response.data:
                return pages_response.data[0].get("url", f"source://{source_id}")

        except Exception:
            pass

        return f"source://{source_id}"

    async def _get_code_examples(self, source_id: str) -> list[dict[str, Any]]:
        """Get code examples for a source."""
        try:
            code_examples_response = (
                self.supabase.from_("archon_code_examples")
                .select("id, content, summary, metadata")
                .eq("source_id", source_id)
                .execute()
            )

            return code_examples_response.data if code_examples_response.data else []

        except Exception:
            return []

    def _determine_source_type(self, metadata: dict[str, Any], url: str) -> str:
        """Determine the source type from metadata or URL pattern."""
        stored_source_type = metadata.get("source_type")
        if stored_source_type:
            return stored_source_type

        # Legacy fallback - check URL pattern
        return "file" if url.startswith("file://") else "url"

    def _filter_by_search(self, items: list[dict[str, Any]], search: str) -> list[dict[str, Any]]:
        """Filter items by search term."""
        search_lower = search.lower()
        return [
            item
            for item in items
            if search_lower in item["title"].lower()
            or search_lower in item["metadata"].get("description", "").lower()
            or any(search_lower in tag.lower() for tag in item["metadata"].get("tags", []))
        ]

    def _filter_by_knowledge_type(
        self, items: list[dict[str, Any]], knowledge_type: str
    ) -> list[dict[str, Any]]:
        """Filter items by knowledge type."""
        return [item for item in items if item["metadata"].get("knowledge_type") == knowledge_type]

    async def _get_chunks_count(self, source_id: str) -> int:
        """Get the actual number of chunks for a source."""
        try:
            # Count the actual rows in crawled_pages for this source
            result = (
                self.supabase.table("archon_crawled_pages")
                .select("*", count="exact")
                .eq("source_id", source_id)
                .execute()
            )

            # Return the count of pages (chunks)
            return result.count if result.count else 0

        except Exception as e:
            # If we can't get chunk count, return 0
            safe_logfire_info(f"Failed to get chunk count for {source_id}: {e}")
            return 0
>>>>>>> 4fb878a4
<|MERGE_RESOLUTION|>--- conflicted
+++ resolved
@@ -1,954 +1,479 @@
-<<<<<<< HEAD
-"""
-Knowledge Item Service
-
-Handles all knowledge item CRUD operations and data transformations.
-"""
-
-from typing import Any
-
-from ...config.logfire_config import safe_logfire_error, safe_logfire_info
-
-
-class KnowledgeItemService:
-    """
-    Service for managing knowledge items including listing, filtering, updating, and deletion.
-    """
-
-    def __init__(self, supabase_client):
-        """
-        Initialize the knowledge item service.
-
-        Args:
-            supabase_client: The Supabase client for database operations
-        """
-        self.supabase = supabase_client
-
-    async def list_items(
-        self,
-        page: int = 1,
-        per_page: int = 20,
-        knowledge_type: str | None = None,
-        search: str | None = None,
-    ) -> dict[str, Any]:
-        """
-        List knowledge items with pagination and filtering.
-
-        Args:
-            page: Page number (1-based)
-            per_page: Items per page
-            knowledge_type: Filter by knowledge type
-            search: Search term for filtering
-
-        Returns:
-            Dict containing items, pagination info, and total count
-        """
-        try:
-            # Build the query with filters at database level for better performance
-            query = self.supabase.from_("archon_sources").select("*")
-
-            # Apply knowledge type filter at database level if provided
-            if knowledge_type:
-                query = query.eq("metadata->>knowledge_type", knowledge_type)
-
-            # Apply search filter at database level if provided
-            if search:
-                search_pattern = f"%{search}%"
-                query = query.or_(
-                    f"title.ilike.{search_pattern},summary.ilike.{search_pattern},source_id.ilike.{search_pattern}"
-                )
-
-            # Get total count before pagination
-            # Clone the query for counting
-            count_query = self.supabase.from_("archon_sources").select(
-                "*", count="exact", head=True
-            )
-
-            # Apply same filters to count query
-            if knowledge_type:
-                count_query = count_query.eq("metadata->>knowledge_type", knowledge_type)
-
-            if search:
-                search_pattern = f"%{search}%"
-                count_query = count_query.or_(
-                    f"title.ilike.{search_pattern},summary.ilike.{search_pattern},source_id.ilike.{search_pattern}"
-                )
-
-            count_result = count_query.execute()
-            total = count_result.count if hasattr(count_result, "count") else 0
-
-            # Apply pagination at database level
-            start_idx = (page - 1) * per_page
-            query = query.range(start_idx, start_idx + per_page - 1)
-
-            # Execute query
-            result = query.execute()
-            sources = result.data if result.data else []
-
-            # Get source IDs for batch queries
-            source_ids = [source["source_id"] for source in sources]
-
-            # Debug log source IDs
-            safe_logfire_info(f"Source IDs for batch query: {source_ids}")
-
-            # Batch fetch related data to avoid N+1 queries
-            first_urls = {}
-            code_example_counts = {}
-            chunk_counts = {}
-
-            if source_ids:
-                # Batch fetch first URLs
-                urls_result = (
-                    self.supabase.from_("archon_crawled_pages")
-                    .select("source_id, url")
-                    .in_("source_id", source_ids)
-                    .execute()
-                )
-
-                # Group URLs by source_id (take first one for each)
-                for item in urls_result.data or []:
-                    if item["source_id"] not in first_urls:
-                        first_urls[item["source_id"]] = item["url"]
-
-                # Get code example counts per source - NO CONTENT, just counts!
-                # Fetch counts individually for each source
-                for source_id in source_ids:
-                    count_result = (
-                        self.supabase.from_("archon_code_examples")
-                        .select("id", count="exact", head=True)
-                        .eq("source_id", source_id)
-                        .execute()
-                    )
-                    code_example_counts[source_id] = (
-                        count_result.count if hasattr(count_result, "count") else 0
-                    )
-
-                # Ensure all sources have a count (default to 0)
-                for source_id in source_ids:
-                    if source_id not in code_example_counts:
-                        code_example_counts[source_id] = 0
-                    chunk_counts[source_id] = 0  # Default to 0 to avoid timeout
-
-                safe_logfire_info(f"Code example counts: {code_example_counts}")
-
-            # Transform sources to items with batched data
-            items = []
-            for source in sources:
-                source_id = source["source_id"]
-                source_metadata = source.get("metadata", {})
-
-                # Use batched data instead of individual queries
-                first_page_url = first_urls.get(source_id, f"source://{source_id}")
-                code_examples_count = code_example_counts.get(source_id, 0)
-                chunks_count = chunk_counts.get(source_id, 0)
-
-                # Determine source type
-                source_type = self._determine_source_type(source_metadata, first_page_url)
-
-                item = {
-                    "id": source_id,
-                    "title": source.get("title", source.get("summary", "Untitled")),
-                    "url": first_page_url,
-                    "source_id": source_id,
-                    "code_examples": [{"count": code_examples_count}]
-                    if code_examples_count > 0
-                    else [],  # Minimal array just for count display
-                    "metadata": {
-                        "knowledge_type": source_metadata.get("knowledge_type", "technical"),
-                        "tags": source_metadata.get("tags", []),
-                        "source_type": source_type,
-                        "status": "active",
-                        "description": source_metadata.get(
-                            "description", source.get("summary", "")
-                        ),
-                        "chunks_count": chunks_count,
-                        "word_count": source.get("total_word_count", 0),
-                        "estimated_pages": round(source.get("total_word_count", 0) / 250, 1),
-                        "pages_tooltip": f"{round(source.get('total_word_count', 0) / 250, 1)} pages (≈ {source.get('total_word_count', 0):,} words)",
-                        "last_scraped": source.get("updated_at"),
-                        "file_name": source_metadata.get("file_name"),
-                        "file_type": source_metadata.get("file_type"),
-                        "update_frequency": source_metadata.get("update_frequency", 7),
-                        "code_examples_count": code_examples_count,
-                        **source_metadata,
-                    },
-                    "created_at": source.get("created_at"),
-                    "updated_at": source.get("updated_at"),
-                }
-                items.append(item)
-
-            safe_logfire_info(
-                f"Knowledge items retrieved | total={total} | page={page} | filtered_count={len(items)}"
-            )
-
-            return {
-                "items": items,
-                "total": total,
-                "page": page,
-                "per_page": per_page,
-                "pages": (total + per_page - 1) // per_page,
-            }
-
-        except Exception as e:
-            safe_logfire_error(f"Failed to list knowledge items | error={str(e)}")
-            raise
-
-    async def get_item(self, source_id: str) -> dict[str, Any] | None:
-        """
-        Get a single knowledge item by source ID.
-
-        Args:
-            source_id: The source ID to retrieve
-
-        Returns:
-            Knowledge item dict or None if not found
-        """
-        try:
-            safe_logfire_info(f"Getting knowledge item | source_id={source_id}")
-
-            # Get the source record
-            result = (
-                self.supabase.from_("archon_sources")
-                .select("*")
-                .eq("source_id", source_id)
-                .single()
-                .execute()
-            )
-
-            if not result.data:
-                return None
-
-            # Transform the source to item format
-            item = await self._transform_source_to_item(result.data)
-            return item
-
-        except Exception as e:
-            safe_logfire_error(
-                f"Failed to get knowledge item | error={str(e)} | source_id={source_id}"
-            )
-            return None
-
-    async def update_item(
-        self, source_id: str, updates: dict[str, Any]
-    ) -> tuple[bool, dict[str, Any]]:
-        """
-        Update a knowledge item's metadata.
-
-        Args:
-            source_id: The source ID to update
-            updates: Dictionary of fields to update
-
-        Returns:
-            Tuple of (success, result)
-        """
-        try:
-            safe_logfire_info(
-                f"Updating knowledge item | source_id={source_id} | updates={updates}"
-            )
-
-            # Prepare update data
-            update_data = {}
-
-            # Handle title updates
-            if "title" in updates:
-                update_data["title"] = updates["title"]
-
-            # Handle metadata updates
-            metadata_fields = [
-                "description",
-                "knowledge_type",
-                "tags",
-                "status",
-                "update_frequency",
-                "group_name",
-            ]
-            metadata_updates = {k: v for k, v in updates.items() if k in metadata_fields}
-
-            if metadata_updates:
-                # Get current metadata
-                current_response = (
-                    self.supabase.table("archon_sources")
-                    .select("metadata")
-                    .eq("source_id", source_id)
-                    .execute()
-                )
-                if current_response.data:
-                    current_metadata = current_response.data[0].get("metadata", {})
-                    current_metadata.update(metadata_updates)
-                    update_data["metadata"] = current_metadata
-                else:
-                    update_data["metadata"] = metadata_updates
-
-            # Perform the update
-            result = (
-                self.supabase.table("archon_sources")
-                .update(update_data)
-                .eq("source_id", source_id)
-                .execute()
-            )
-
-            if result.data:
-                safe_logfire_info(f"Knowledge item updated successfully | source_id={source_id}")
-                return True, {
-                    "success": True,
-                    "message": f"Successfully updated knowledge item {source_id}",
-                    "source_id": source_id,
-                }
-            else:
-                safe_logfire_error(f"Knowledge item not found | source_id={source_id}")
-                return False, {"error": f"Knowledge item {source_id} not found"}
-
-        except Exception as e:
-            safe_logfire_error(
-                f"Failed to update knowledge item | error={str(e)} | source_id={source_id}"
-            )
-            return False, {"error": str(e)}
-
-    async def get_available_sources(self) -> dict[str, Any]:
-        """
-        Get all available sources with their details.
-
-        Returns:
-            Dict containing sources list and count
-        """
-        try:
-            # Query the sources table
-            result = self.supabase.from_("archon_sources").select("*").order("source_id").execute()
-
-            # Format the sources
-            sources = []
-            if result.data:
-                for source in result.data:
-                    sources.append({
-                        "source_id": source.get("source_id"),
-                        "title": source.get("title", source.get("summary", "Untitled")),
-                        "summary": source.get("summary"),
-                        "metadata": source.get("metadata", {}),
-                        "total_words": source.get("total_words", source.get("total_word_count", 0)),
-                        "update_frequency": source.get("update_frequency", 7),
-                        "created_at": source.get("created_at"),
-                        "updated_at": source.get("updated_at", source.get("created_at")),
-                    })
-
-            return {"success": True, "sources": sources, "count": len(sources)}
-
-        except Exception as e:
-            safe_logfire_error(f"Failed to get available sources | error={str(e)}")
-            return {"success": False, "error": str(e), "sources": [], "count": 0}
-
-    async def _get_all_sources(self) -> list[dict[str, Any]]:
-        """Get all sources from the database."""
-        result = await self.get_available_sources()
-        return result.get("sources", [])
-
-    async def _transform_source_to_item(self, source: dict[str, Any]) -> dict[str, Any]:
-        """
-        Transform a source record into a knowledge item with enriched data.
-
-        Args:
-            source: The source record from database
-
-        Returns:
-            Transformed knowledge item
-        """
-        source_metadata = source.get("metadata", {})
-        source_id = source["source_id"]
-
-        # Get first page URL
-        first_page_url = await self._get_first_page_url(source_id)
-
-        # Determine source type
-        source_type = self._determine_source_type(source_metadata, first_page_url)
-
-        # Get code examples
-        code_examples = await self._get_code_examples(source_id)
-
-        return {
-            "id": source_id,
-            "title": source.get("title", source.get("summary", "Untitled")),
-            "url": first_page_url,
-            "source_id": source_id,
-            "code_examples": code_examples,
-            "metadata": {
-                # Spread source_metadata first, then override with computed values
-                **source_metadata,
-                "knowledge_type": source_metadata.get("knowledge_type", "technical"),
-                "tags": source_metadata.get("tags", []),
-                "source_type": source_type,  # This should be the correctly determined source_type
-                "status": "active",
-                "description": source_metadata.get("description", source.get("summary", "")),
-                "chunks_count": await self._get_chunks_count(source_id),  # Get actual chunk count
-                "word_count": source.get("total_words", 0),
-                "estimated_pages": round(
-                    source.get("total_words", 0) / 250, 1
-                ),  # Average book page = 250 words
-                "pages_tooltip": f"{round(source.get('total_words', 0) / 250, 1)} pages (≈ {source.get('total_words', 0):,} words)",
-                "last_scraped": source.get("updated_at"),
-                "file_name": source_metadata.get("file_name"),
-                "file_type": source_metadata.get("file_type"),
-                "update_frequency": source.get("update_frequency", 7),
-                "code_examples_count": len(code_examples),
-            },
-            "created_at": source.get("created_at"),
-            "updated_at": source.get("updated_at"),
-        }
-
-    async def _get_first_page_url(self, source_id: str) -> str:
-        """Get the first page URL for a source."""
-        try:
-            pages_response = (
-                self.supabase.from_("archon_crawled_pages")
-                .select("url")
-                .eq("source_id", source_id)
-                .limit(1)
-                .execute()
-            )
-
-            if pages_response.data:
-                return pages_response.data[0].get("url", f"source://{source_id}")
-
-        except Exception:
-            pass
-
-        return f"source://{source_id}"
-
-    async def _get_code_examples(self, source_id: str) -> list[dict[str, Any]]:
-        """Get code examples for a source."""
-        try:
-            code_examples_response = (
-                self.supabase.from_("archon_code_examples")
-                .select("id, content, summary, metadata")
-                .eq("source_id", source_id)
-                .execute()
-            )
-
-            return code_examples_response.data if code_examples_response.data else []
-
-        except Exception:
-            return []
-
-    def _determine_source_type(self, metadata: dict[str, Any], url: str) -> str:
-        """Determine the source type from metadata or URL pattern."""
-        stored_source_type = metadata.get("source_type")
-        if stored_source_type:
-            return stored_source_type
-
-        # Legacy fallback - check URL pattern
-        return "file" if url.startswith("file://") else "url"
-
-    def _filter_by_search(self, items: list[dict[str, Any]], search: str) -> list[dict[str, Any]]:
-        """Filter items by search term."""
-        search_lower = search.lower()
-        return [
-            item
-            for item in items
-            if search_lower in item["title"].lower()
-            or search_lower in item["metadata"].get("description", "").lower()
-            or any(search_lower in tag.lower() for tag in item["metadata"].get("tags", []))
-        ]
-
-    def _filter_by_knowledge_type(
-        self, items: list[dict[str, Any]], knowledge_type: str
-    ) -> list[dict[str, Any]]:
-        """Filter items by knowledge type."""
-        return [item for item in items if item["metadata"].get("knowledge_type") == knowledge_type]
-
-    async def _get_chunks_count(self, source_id: str) -> int:
-        """Get the actual number of chunks for a source."""
-        try:
-            # Count the actual rows in crawled_pages for this source
-            result = (
-                self.supabase.table("archon_crawled_pages")
-                .select("*", count="exact")
-                .eq("source_id", source_id)
-                .execute()
-            )
-
-            # Return the count of pages (chunks)
-            return result.count if result.count else 0
-
-        except Exception as e:
-            # If we can't get chunk count, return 0
-            safe_logfire_info(f"Failed to get chunk count for {source_id}: {e}")
-            return 0
-=======
-"""
-Knowledge Item Service
-
-Handles all knowledge item CRUD operations and data transformations.
-"""
-
-from typing import Any
-
-from ...config.logfire_config import safe_logfire_error, safe_logfire_info
-
-
-class KnowledgeItemService:
-    """
-    Service for managing knowledge items including listing, filtering, updating, and deletion.
-    """
-
-    def __init__(self, supabase_client):
-        """
-        Initialize the knowledge item service.
-
-        Args:
-            supabase_client: The Supabase client for database operations
-        """
-        self.supabase = supabase_client
-
-    async def list_items(
-        self,
-        page: int = 1,
-        per_page: int = 20,
-        knowledge_type: str | None = None,
-        search: str | None = None,
-    ) -> dict[str, Any]:
-        """
-        List knowledge items with pagination and filtering.
-
-        Args:
-            page: Page number (1-based)
-            per_page: Items per page
-            knowledge_type: Filter by knowledge type
-            search: Search term for filtering
-
-        Returns:
-            Dict containing items, pagination info, and total count
-        """
-        try:
-            # Build the query with filters at database level for better performance
-            query = self.supabase.from_("archon_sources").select("*")
-
-            # Apply knowledge type filter at database level if provided
-            if knowledge_type:
-                query = query.eq("metadata->>knowledge_type", knowledge_type)
-
-            # Apply search filter at database level if provided
-            if search:
-                search_pattern = f"%{search}%"
-                query = query.or_(
-                    f"title.ilike.{search_pattern},summary.ilike.{search_pattern},source_id.ilike.{search_pattern}"
-                )
-
-            # Get total count before pagination
-            # Clone the query for counting
-            count_query = self.supabase.from_("archon_sources").select(
-                "*", count="exact", head=True
-            )
-
-            # Apply same filters to count query
-            if knowledge_type:
-                count_query = count_query.eq("metadata->>knowledge_type", knowledge_type)
-
-            if search:
-                search_pattern = f"%{search}%"
-                count_query = count_query.or_(
-                    f"title.ilike.{search_pattern},summary.ilike.{search_pattern},source_id.ilike.{search_pattern}"
-                )
-
-            count_result = count_query.execute()
-            total = count_result.count if hasattr(count_result, "count") else 0
-
-            # Apply pagination at database level
-            start_idx = (page - 1) * per_page
-            query = query.range(start_idx, start_idx + per_page - 1)
-
-            # Execute query
-            result = query.execute()
-            sources = result.data if result.data else []
-
-            # Get source IDs for batch queries
-            source_ids = [source["source_id"] for source in sources]
-
-            # Debug log source IDs
-            safe_logfire_info(f"Source IDs for batch query: {source_ids}")
-
-            # Batch fetch related data to avoid N+1 queries
-            first_urls = {}
-            code_example_counts = {}
-            chunk_counts = {}
-
-            if source_ids:
-                # Batch fetch first URLs
-                urls_result = (
-                    self.supabase.from_("archon_crawled_pages")
-                    .select("source_id, url")
-                    .in_("source_id", source_ids)
-                    .execute()
-                )
-
-                # Group URLs by source_id (take first one for each)
-                for item in urls_result.data or []:
-                    if item["source_id"] not in first_urls:
-                        first_urls[item["source_id"]] = item["url"]
-
-                # Get code example counts per source - NO CONTENT, just counts!
-                # Fetch counts individually for each source
-                for source_id in source_ids:
-                    count_result = (
-                        self.supabase.from_("archon_code_examples")
-                        .select("id", count="exact", head=True)
-                        .eq("source_id", source_id)
-                        .execute()
-                    )
-                    code_example_counts[source_id] = (
-                        count_result.count if hasattr(count_result, "count") else 0
-                    )
-
-                # Ensure all sources have a count (default to 0)
-                for source_id in source_ids:
-                    if source_id not in code_example_counts:
-                        code_example_counts[source_id] = 0
-                    chunk_counts[source_id] = 0  # Default to 0 to avoid timeout
-
-                safe_logfire_info(f"Code example counts: {code_example_counts}")
-
-            # Transform sources to items with batched data
-            items = []
-            for source in sources:
-                source_id = source["source_id"]
-                source_metadata = source.get("metadata", {})
-
-                # Use batched data instead of individual queries
-                first_page_url = first_urls.get(source_id, f"source://{source_id}")
-                code_examples_count = code_example_counts.get(source_id, 0)
-                chunks_count = chunk_counts.get(source_id, 0)
-
-                # Determine source type from metadata or URL pattern
-                source_type = source_metadata.get("source_type")
-                if not source_type:
-                    # Fallback: determine from URL pattern
-                    if first_page_url.startswith("folder://"):
-                        source_type = "folder"
-                    elif first_page_url.startswith("file://") or first_page_url.startswith("source://"):
-                        source_type = "file"
-                    else:
-                        source_type = "url"
-
-                item = {
-                    "id": source_id,
-                    "title": source.get("title", source.get("summary", "Untitled")),
-                    "url": first_page_url,
-                    "source_id": source_id,
-                    "code_examples": [{"count": code_examples_count}]
-                    if code_examples_count > 0
-                    else [],  # Minimal array just for count display
-                    "metadata": {
-                        **source_metadata,  # Include all metadata first
-                        "knowledge_type": source_metadata.get("knowledge_type", "technical"),
-                        "tags": source_metadata.get("tags", []),
-                        "source_type": source_type,  # Override with our determined source_type
-                        "status": "active",
-                        "description": source_metadata.get(
-                            "description", source.get("summary", "")
-                        ),
-                        "chunks_count": chunks_count,
-                        "word_count": source.get("total_word_count", 0),
-                        "estimated_pages": round(source.get("total_word_count", 0) / 250, 1),
-                        "pages_tooltip": f"{round(source.get('total_word_count', 0) / 250, 1)} pages (≈ {source.get('total_word_count', 0):,} words)",
-                        "last_scraped": source.get("updated_at"),
-                        "file_name": source_metadata.get("file_name"),
-                        "file_type": source_metadata.get("file_type"),
-                        "update_frequency": source_metadata.get("update_frequency", 7),
-                        "code_examples_count": code_examples_count,
-                    },
-                    "created_at": source.get("created_at"),
-                    "updated_at": source.get("updated_at"),
-                }
-                items.append(item)
-
-            safe_logfire_info(
-                f"Knowledge items retrieved | total={total} | page={page} | filtered_count={len(items)}"
-            )
-
-            return {
-                "items": items,
-                "total": total,
-                "page": page,
-                "per_page": per_page,
-                "pages": (total + per_page - 1) // per_page,
-            }
-
-        except Exception as e:
-            safe_logfire_error(f"Failed to list knowledge items | error={str(e)}")
-            raise
-
-    async def get_item(self, source_id: str) -> dict[str, Any] | None:
-        """
-        Get a single knowledge item by source ID.
-
-        Args:
-            source_id: The source ID to retrieve
-
-        Returns:
-            Knowledge item dict or None if not found
-        """
-        try:
-            safe_logfire_info(f"Getting knowledge item | source_id={source_id}")
-
-            # Get the source record
-            result = (
-                self.supabase.from_("archon_sources")
-                .select("*")
-                .eq("source_id", source_id)
-                .single()
-                .execute()
-            )
-
-            if not result.data:
-                return None
-
-            # Transform the source to item format
-            item = await self._transform_source_to_item(result.data)
-            return item
-
-        except Exception as e:
-            safe_logfire_error(
-                f"Failed to get knowledge item | error={str(e)} | source_id={source_id}"
-            )
-            return None
-
-    async def update_item(
-        self, source_id: str, updates: dict[str, Any]
-    ) -> tuple[bool, dict[str, Any]]:
-        """
-        Update a knowledge item's metadata.
-
-        Args:
-            source_id: The source ID to update
-            updates: Dictionary of fields to update
-
-        Returns:
-            Tuple of (success, result)
-        """
-        try:
-            safe_logfire_info(
-                f"Updating knowledge item | source_id={source_id} | updates={updates}"
-            )
-
-            # Prepare update data
-            update_data = {}
-
-            # Handle title updates
-            if "title" in updates:
-                update_data["title"] = updates["title"]
-
-            # Handle metadata updates
-            metadata_fields = [
-                "description",
-                "knowledge_type",
-                "tags",
-                "status",
-                "update_frequency",
-                "group_name",
-            ]
-            metadata_updates = {k: v for k, v in updates.items() if k in metadata_fields}
-
-            if metadata_updates:
-                # Get current metadata
-                current_response = (
-                    self.supabase.table("archon_sources")
-                    .select("metadata")
-                    .eq("source_id", source_id)
-                    .execute()
-                )
-                if current_response.data:
-                    current_metadata = current_response.data[0].get("metadata", {})
-                    current_metadata.update(metadata_updates)
-                    update_data["metadata"] = current_metadata
-                else:
-                    update_data["metadata"] = metadata_updates
-
-            # Perform the update
-            result = (
-                self.supabase.table("archon_sources")
-                .update(update_data)
-                .eq("source_id", source_id)
-                .execute()
-            )
-
-            if result.data:
-                safe_logfire_info(f"Knowledge item updated successfully | source_id={source_id}")
-                return True, {
-                    "success": True,
-                    "message": f"Successfully updated knowledge item {source_id}",
-                    "source_id": source_id,
-                }
-            else:
-                safe_logfire_error(f"Knowledge item not found | source_id={source_id}")
-                return False, {"error": f"Knowledge item {source_id} not found"}
-
-        except Exception as e:
-            safe_logfire_error(
-                f"Failed to update knowledge item | error={str(e)} | source_id={source_id}"
-            )
-            return False, {"error": str(e)}
-
-    async def get_available_sources(self) -> dict[str, Any]:
-        """
-        Get all available sources with their details.
-
-        Returns:
-            Dict containing sources list and count
-        """
-        try:
-            # Query the sources table
-            result = self.supabase.from_("archon_sources").select("*").order("source_id").execute()
-
-            # Format the sources
-            sources = []
-            if result.data:
-                for source in result.data:
-                    sources.append({
-                        "source_id": source.get("source_id"),
-                        "title": source.get("title", source.get("summary", "Untitled")),
-                        "summary": source.get("summary"),
-                        "metadata": source.get("metadata", {}),
-                        "total_words": source.get("total_words", source.get("total_word_count", 0)),
-                        "update_frequency": source.get("update_frequency", 7),
-                        "created_at": source.get("created_at"),
-                        "updated_at": source.get("updated_at", source.get("created_at")),
-                    })
-
-            return {"success": True, "sources": sources, "count": len(sources)}
-
-        except Exception as e:
-            safe_logfire_error(f"Failed to get available sources | error={str(e)}")
-            return {"success": False, "error": str(e), "sources": [], "count": 0}
-
-    async def _get_all_sources(self) -> list[dict[str, Any]]:
-        """Get all sources from the database."""
-        result = await self.get_available_sources()
-        return result.get("sources", [])
-
-    async def _transform_source_to_item(self, source: dict[str, Any]) -> dict[str, Any]:
-        """
-        Transform a source record into a knowledge item with enriched data.
-
-        Args:
-            source: The source record from database
-
-        Returns:
-            Transformed knowledge item
-        """
-        source_metadata = source.get("metadata", {})
-        source_id = source["source_id"]
-
-        # Get first page URL
-        first_page_url = await self._get_first_page_url(source_id)
-
-        # Determine source type
-        source_type = self._determine_source_type(source_metadata, first_page_url)
-
-        # Get code examples
-        code_examples = await self._get_code_examples(source_id)
-
-        return {
-            "id": source_id,
-            "title": source.get("title", source.get("summary", "Untitled")),
-            "url": first_page_url,
-            "source_id": source_id,
-            "code_examples": code_examples,
-            "metadata": {
-                "knowledge_type": source_metadata.get("knowledge_type", "technical"),
-                "tags": source_metadata.get("tags", []),
-                "source_type": source_type,
-                "status": "active",
-                "description": source_metadata.get("description", source.get("summary", "")),
-                "chunks_count": await self._get_chunks_count(source_id),  # Get actual chunk count
-                "word_count": source.get("total_words", 0),
-                "estimated_pages": round(
-                    source.get("total_words", 0) / 250, 1
-                ),  # Average book page = 250 words
-                "pages_tooltip": f"{round(source.get('total_words', 0) / 250, 1)} pages (≈ {source.get('total_words', 0):,} words)",
-                "last_scraped": source.get("updated_at"),
-                "file_name": source_metadata.get("file_name"),
-                "file_type": source_metadata.get("file_type"),
-                "update_frequency": source.get("update_frequency", 7),
-                "code_examples_count": len(code_examples),
-                **source_metadata,
-            },
-            "created_at": source.get("created_at"),
-            "updated_at": source.get("updated_at"),
-        }
-
-    async def _get_first_page_url(self, source_id: str) -> str:
-        """Get the first page URL for a source."""
-        try:
-            pages_response = (
-                self.supabase.from_("archon_crawled_pages")
-                .select("url")
-                .eq("source_id", source_id)
-                .limit(1)
-                .execute()
-            )
-
-            if pages_response.data:
-                return pages_response.data[0].get("url", f"source://{source_id}")
-
-        except Exception:
-            pass
-
-        return f"source://{source_id}"
-
-    async def _get_code_examples(self, source_id: str) -> list[dict[str, Any]]:
-        """Get code examples for a source."""
-        try:
-            code_examples_response = (
-                self.supabase.from_("archon_code_examples")
-                .select("id, content, summary, metadata")
-                .eq("source_id", source_id)
-                .execute()
-            )
-
-            return code_examples_response.data if code_examples_response.data else []
-
-        except Exception:
-            return []
-
-    def _determine_source_type(self, metadata: dict[str, Any], url: str) -> str:
-        """Determine the source type from metadata or URL pattern."""
-        stored_source_type = metadata.get("source_type")
-        if stored_source_type:
-            return stored_source_type
-
-        # Legacy fallback - check URL pattern
-        return "file" if url.startswith("file://") else "url"
-
-    def _filter_by_search(self, items: list[dict[str, Any]], search: str) -> list[dict[str, Any]]:
-        """Filter items by search term."""
-        search_lower = search.lower()
-        return [
-            item
-            for item in items
-            if search_lower in item["title"].lower()
-            or search_lower in item["metadata"].get("description", "").lower()
-            or any(search_lower in tag.lower() for tag in item["metadata"].get("tags", []))
-        ]
-
-    def _filter_by_knowledge_type(
-        self, items: list[dict[str, Any]], knowledge_type: str
-    ) -> list[dict[str, Any]]:
-        """Filter items by knowledge type."""
-        return [item for item in items if item["metadata"].get("knowledge_type") == knowledge_type]
-
-    async def _get_chunks_count(self, source_id: str) -> int:
-        """Get the actual number of chunks for a source."""
-        try:
-            # Count the actual rows in crawled_pages for this source
-            result = (
-                self.supabase.table("archon_crawled_pages")
-                .select("*", count="exact")
-                .eq("source_id", source_id)
-                .execute()
-            )
-
-            # Return the count of pages (chunks)
-            return result.count if result.count else 0
-
-        except Exception as e:
-            # If we can't get chunk count, return 0
-            safe_logfire_info(f"Failed to get chunk count for {source_id}: {e}")
-            return 0
->>>>>>> 4fb878a4
+"""
+Knowledge Item Service
+
+Handles all knowledge item CRUD operations and data transformations.
+"""
+
+from typing import Any
+
+from ...config.logfire_config import safe_logfire_error, safe_logfire_info
+
+
+class KnowledgeItemService:
+    """
+    Service for managing knowledge items including listing, filtering, updating, and deletion.
+    """
+
+    def __init__(self, supabase_client):
+        """
+        Initialize the knowledge item service.
+
+        Args:
+            supabase_client: The Supabase client for database operations
+        """
+        self.supabase = supabase_client
+
+    async def list_items(
+        self,
+        page: int = 1,
+        per_page: int = 20,
+        knowledge_type: str | None = None,
+        search: str | None = None,
+    ) -> dict[str, Any]:
+        """
+        List knowledge items with pagination and filtering.
+
+        Args:
+            page: Page number (1-based)
+            per_page: Items per page
+            knowledge_type: Filter by knowledge type
+            search: Search term for filtering
+
+        Returns:
+            Dict containing items, pagination info, and total count
+        """
+        try:
+            # Build the query with filters at database level for better performance
+            query = self.supabase.from_("archon_sources").select("*")
+
+            # Apply knowledge type filter at database level if provided
+            if knowledge_type:
+                query = query.eq("metadata->>knowledge_type", knowledge_type)
+
+            # Apply search filter at database level if provided
+            if search:
+                search_pattern = f"%{search}%"
+                query = query.or_(
+                    f"title.ilike.{search_pattern},summary.ilike.{search_pattern},source_id.ilike.{search_pattern}"
+                )
+
+            # Get total count before pagination
+            # Clone the query for counting
+            count_query = self.supabase.from_("archon_sources").select(
+                "*", count="exact", head=True
+            )
+
+            # Apply same filters to count query
+            if knowledge_type:
+                count_query = count_query.eq("metadata->>knowledge_type", knowledge_type)
+
+            if search:
+                search_pattern = f"%{search}%"
+                count_query = count_query.or_(
+                    f"title.ilike.{search_pattern},summary.ilike.{search_pattern},source_id.ilike.{search_pattern}"
+                )
+
+            count_result = count_query.execute()
+            total = count_result.count if hasattr(count_result, "count") else 0
+
+            # Apply pagination at database level
+            start_idx = (page - 1) * per_page
+            query = query.range(start_idx, start_idx + per_page - 1)
+
+            # Execute query
+            result = query.execute()
+            sources = result.data if result.data else []
+
+            # Get source IDs for batch queries
+            source_ids = [source["source_id"] for source in sources]
+
+            # Debug log source IDs
+            safe_logfire_info(f"Source IDs for batch query: {source_ids}")
+
+            # Batch fetch related data to avoid N+1 queries
+            first_urls = {}
+            code_example_counts = {}
+            chunk_counts = {}
+
+            if source_ids:
+                # Batch fetch first URLs
+                urls_result = (
+                    self.supabase.from_("archon_crawled_pages")
+                    .select("source_id, url")
+                    .in_("source_id", source_ids)
+                    .execute()
+                )
+
+                # Group URLs by source_id (take first one for each)
+                for item in urls_result.data or []:
+                    if item["source_id"] not in first_urls:
+                        first_urls[item["source_id"]] = item["url"]
+
+                # Get code example counts per source - NO CONTENT, just counts!
+                # Fetch counts individually for each source
+                for source_id in source_ids:
+                    count_result = (
+                        self.supabase.from_("archon_code_examples")
+                        .select("id", count="exact", head=True)
+                        .eq("source_id", source_id)
+                        .execute()
+                    )
+                    code_example_counts[source_id] = (
+                        count_result.count if hasattr(count_result, "count") else 0
+                    )
+
+                # Ensure all sources have a count (default to 0)
+                for source_id in source_ids:
+                    if source_id not in code_example_counts:
+                        code_example_counts[source_id] = 0
+                    chunk_counts[source_id] = 0  # Default to 0 to avoid timeout
+
+                safe_logfire_info(f"Code example counts: {code_example_counts}")
+
+            # Transform sources to items with batched data
+            items = []
+            for source in sources:
+                source_id = source["source_id"]
+                source_metadata = source.get("metadata", {})
+
+                # Use batched data instead of individual queries
+                first_page_url = first_urls.get(source_id, f"source://{source_id}")
+                code_examples_count = code_example_counts.get(source_id, 0)
+                chunks_count = chunk_counts.get(source_id, 0)
+
+                # Determine source type from metadata or URL pattern
+                source_type = source_metadata.get("source_type")
+                if not source_type:
+                    # Fallback: determine from URL pattern
+                    if first_page_url.startswith("folder://"):
+                        source_type = "folder"
+                    elif first_page_url.startswith("file://") or first_page_url.startswith("source://"):
+                        source_type = "file"
+                    else:
+                        source_type = "url"
+
+                item = {
+                    "id": source_id,
+                    "title": source.get("title", source.get("summary", "Untitled")),
+                    "url": first_page_url,
+                    "source_id": source_id,
+                    "code_examples": [{"count": code_examples_count}]
+                    if code_examples_count > 0
+                    else [],  # Minimal array just for count display
+                    "metadata": {
+                        **source_metadata,  # Include all metadata first
+                        "knowledge_type": source_metadata.get("knowledge_type", "technical"),
+                        "tags": source_metadata.get("tags", []),
+                        "source_type": source_type,  # Override with our determined source_type
+                        "status": "active",
+                        "description": source_metadata.get(
+                            "description", source.get("summary", "")
+                        ),
+                        "chunks_count": chunks_count,
+                        "word_count": source.get("total_word_count", 0),
+                        "estimated_pages": round(source.get("total_word_count", 0) / 250, 1),
+                        "pages_tooltip": f"{round(source.get('total_word_count', 0) / 250, 1)} pages (≈ {source.get('total_word_count', 0):,} words)",
+                        "last_scraped": source.get("updated_at"),
+                        "file_name": source_metadata.get("file_name"),
+                        "file_type": source_metadata.get("file_type"),
+                        "update_frequency": source_metadata.get("update_frequency", 7),
+                        "code_examples_count": code_examples_count,
+                    },
+                    "created_at": source.get("created_at"),
+                    "updated_at": source.get("updated_at"),
+                }
+                items.append(item)
+
+            safe_logfire_info(
+                f"Knowledge items retrieved | total={total} | page={page} | filtered_count={len(items)}"
+            )
+
+            return {
+                "items": items,
+                "total": total,
+                "page": page,
+                "per_page": per_page,
+                "pages": (total + per_page - 1) // per_page,
+            }
+
+        except Exception as e:
+            safe_logfire_error(f"Failed to list knowledge items | error={str(e)}")
+            raise
+
+    async def get_item(self, source_id: str) -> dict[str, Any] | None:
+        """
+        Get a single knowledge item by source ID.
+
+        Args:
+            source_id: The source ID to retrieve
+
+        Returns:
+            Knowledge item dict or None if not found
+        """
+        try:
+            safe_logfire_info(f"Getting knowledge item | source_id={source_id}")
+
+            # Get the source record
+            result = (
+                self.supabase.from_("archon_sources")
+                .select("*")
+                .eq("source_id", source_id)
+                .single()
+                .execute()
+            )
+
+            if not result.data:
+                return None
+
+            # Transform the source to item format
+            item = await self._transform_source_to_item(result.data)
+            return item
+
+        except Exception as e:
+            safe_logfire_error(
+                f"Failed to get knowledge item | error={str(e)} | source_id={source_id}"
+            )
+            return None
+
+    async def update_item(
+        self, source_id: str, updates: dict[str, Any]
+    ) -> tuple[bool, dict[str, Any]]:
+        """
+        Update a knowledge item's metadata.
+
+        Args:
+            source_id: The source ID to update
+            updates: Dictionary of fields to update
+
+        Returns:
+            Tuple of (success, result)
+        """
+        try:
+            safe_logfire_info(
+                f"Updating knowledge item | source_id={source_id} | updates={updates}"
+            )
+
+            # Prepare update data
+            update_data = {}
+
+            # Handle title updates
+            if "title" in updates:
+                update_data["title"] = updates["title"]
+
+            # Handle metadata updates
+            metadata_fields = [
+                "description",
+                "knowledge_type",
+                "tags",
+                "status",
+                "update_frequency",
+                "group_name",
+            ]
+            metadata_updates = {k: v for k, v in updates.items() if k in metadata_fields}
+
+            if metadata_updates:
+                # Get current metadata
+                current_response = (
+                    self.supabase.table("archon_sources")
+                    .select("metadata")
+                    .eq("source_id", source_id)
+                    .execute()
+                )
+                if current_response.data:
+                    current_metadata = current_response.data[0].get("metadata", {})
+                    current_metadata.update(metadata_updates)
+                    update_data["metadata"] = current_metadata
+                else:
+                    update_data["metadata"] = metadata_updates
+
+            # Perform the update
+            result = (
+                self.supabase.table("archon_sources")
+                .update(update_data)
+                .eq("source_id", source_id)
+                .execute()
+            )
+
+            if result.data:
+                safe_logfire_info(f"Knowledge item updated successfully | source_id={source_id}")
+                return True, {
+                    "success": True,
+                    "message": f"Successfully updated knowledge item {source_id}",
+                    "source_id": source_id,
+                }
+            else:
+                safe_logfire_error(f"Knowledge item not found | source_id={source_id}")
+                return False, {"error": f"Knowledge item {source_id} not found"}
+
+        except Exception as e:
+            safe_logfire_error(
+                f"Failed to update knowledge item | error={str(e)} | source_id={source_id}"
+            )
+            return False, {"error": str(e)}
+
+    async def get_available_sources(self) -> dict[str, Any]:
+        """
+        Get all available sources with their details.
+
+        Returns:
+            Dict containing sources list and count
+        """
+        try:
+            # Query the sources table
+            result = self.supabase.from_("archon_sources").select("*").order("source_id").execute()
+
+            # Format the sources
+            sources = []
+            if result.data:
+                for source in result.data:
+                    sources.append({
+                        "source_id": source.get("source_id"),
+                        "title": source.get("title", source.get("summary", "Untitled")),
+                        "summary": source.get("summary"),
+                        "metadata": source.get("metadata", {}),
+                        "total_words": source.get("total_words", source.get("total_word_count", 0)),
+                        "update_frequency": source.get("update_frequency", 7),
+                        "created_at": source.get("created_at"),
+                        "updated_at": source.get("updated_at", source.get("created_at")),
+                    })
+
+            return {"success": True, "sources": sources, "count": len(sources)}
+
+        except Exception as e:
+            safe_logfire_error(f"Failed to get available sources | error={str(e)}")
+            return {"success": False, "error": str(e), "sources": [], "count": 0}
+
+    async def _get_all_sources(self) -> list[dict[str, Any]]:
+        """Get all sources from the database."""
+        result = await self.get_available_sources()
+        return result.get("sources", [])
+
+    async def _transform_source_to_item(self, source: dict[str, Any]) -> dict[str, Any]:
+        """
+        Transform a source record into a knowledge item with enriched data.
+
+        Args:
+            source: The source record from database
+
+        Returns:
+            Transformed knowledge item
+        """
+        source_metadata = source.get("metadata", {})
+        source_id = source["source_id"]
+
+        # Get first page URL
+        first_page_url = await self._get_first_page_url(source_id)
+
+        # Determine source type
+        source_type = self._determine_source_type(source_metadata, first_page_url)
+
+        # Get code examples
+        code_examples = await self._get_code_examples(source_id)
+
+        return {
+            "id": source_id,
+            "title": source.get("title", source.get("summary", "Untitled")),
+            "url": first_page_url,
+            "source_id": source_id,
+            "code_examples": code_examples,
+            "metadata": {
+                "knowledge_type": source_metadata.get("knowledge_type", "technical"),
+                "tags": source_metadata.get("tags", []),
+                "source_type": source_type,
+                "status": "active",
+                "description": source_metadata.get("description", source.get("summary", "")),
+                "chunks_count": await self._get_chunks_count(source_id),  # Get actual chunk count
+                "word_count": source.get("total_words", 0),
+                "estimated_pages": round(
+                    source.get("total_words", 0) / 250, 1
+                ),  # Average book page = 250 words
+                "pages_tooltip": f"{round(source.get('total_words', 0) / 250, 1)} pages (≈ {source.get('total_words', 0):,} words)",
+                "last_scraped": source.get("updated_at"),
+                "file_name": source_metadata.get("file_name"),
+                "file_type": source_metadata.get("file_type"),
+                "update_frequency": source.get("update_frequency", 7),
+                "code_examples_count": len(code_examples),
+                **source_metadata,
+            },
+            "created_at": source.get("created_at"),
+            "updated_at": source.get("updated_at"),
+        }
+
+    async def _get_first_page_url(self, source_id: str) -> str:
+        """Get the first page URL for a source."""
+        try:
+            pages_response = (
+                self.supabase.from_("archon_crawled_pages")
+                .select("url")
+                .eq("source_id", source_id)
+                .limit(1)
+                .execute()
+            )
+
+            if pages_response.data:
+                return pages_response.data[0].get("url", f"source://{source_id}")
+
+        except Exception:
+            pass
+
+        return f"source://{source_id}"
+
+    async def _get_code_examples(self, source_id: str) -> list[dict[str, Any]]:
+        """Get code examples for a source."""
+        try:
+            code_examples_response = (
+                self.supabase.from_("archon_code_examples")
+                .select("id, content, summary, metadata")
+                .eq("source_id", source_id)
+                .execute()
+            )
+
+            return code_examples_response.data if code_examples_response.data else []
+
+        except Exception:
+            return []
+
+    def _determine_source_type(self, metadata: dict[str, Any], url: str) -> str:
+        """Determine the source type from metadata or URL pattern."""
+        stored_source_type = metadata.get("source_type")
+        if stored_source_type:
+            return stored_source_type
+
+        # Legacy fallback - check URL pattern
+        return "file" if url.startswith("file://") else "url"
+
+    def _filter_by_search(self, items: list[dict[str, Any]], search: str) -> list[dict[str, Any]]:
+        """Filter items by search term."""
+        search_lower = search.lower()
+        return [
+            item
+            for item in items
+            if search_lower in item["title"].lower()
+            or search_lower in item["metadata"].get("description", "").lower()
+            or any(search_lower in tag.lower() for tag in item["metadata"].get("tags", []))
+        ]
+
+    def _filter_by_knowledge_type(
+        self, items: list[dict[str, Any]], knowledge_type: str
+    ) -> list[dict[str, Any]]:
+        """Filter items by knowledge type."""
+        return [item for item in items if item["metadata"].get("knowledge_type") == knowledge_type]
+
+    async def _get_chunks_count(self, source_id: str) -> int:
+        """Get the actual number of chunks for a source."""
+        try:
+            # Count the actual rows in crawled_pages for this source
+            result = (
+                self.supabase.table("archon_crawled_pages")
+                .select("*", count="exact")
+                .eq("source_id", source_id)
+                .execute()
+            )
+
+            # Return the count of pages (chunks)
+            return result.count if result.count else 0
+
+        except Exception as e:
+            # If we can't get chunk count, return 0
+            safe_logfire_info(f"Failed to get chunk count for {source_id}: {e}")
+            return 0